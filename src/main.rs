use clap::{App, Arg};
use tokio::runtime::Runtime;
use rusoto_core::Region;
use rusoto_ecs::{Ecs, EcsClient};
use rusoto_logs::{CloudWatchLogs, CloudWatchLogsClient};
use std::str::FromStr;
use std::{thread, time};

fn main() {
    let matches = App::new("ecs-run")
        .version("0.4.0")
        .author("Erik Dalén <erik.gustav.dalen@gmail.com>")
        .setting(clap::AppSettings::TrailingVarArg)
        .arg(
            Arg::with_name("VERBOSE")
                .short('v')
                .long("verbose")
                .action(clap::ArgAction::SetTrue),
        )
        .arg(
            Arg::with_name("CONTAINER")
                .help("Name of container to run command in")
                .long("name")
                .short('n')
                .takes_value(true),
        )
        .arg(
            Arg::with_name("ENV")
                .help("Environment variable to pass to container, VAR=value")
                .long("env")
                .short('E')
                .multiple(true)
                .takes_value(true),
        )
        .arg(
            Arg::with_name("CLUSTER")
                .help("Name of cluster to run in")
                .required(true)
                .index(1),
        )
        .arg(
            Arg::with_name("SERVICE")
                .help("Service to base task on")
                .required(true)
                .index(2),
        )
        .arg(
            Arg::with_name("COMMAND")
                .help("Command to run")
                .required(true)
                .multiple(true)
                .index(3),
        )
        .arg(
            Arg::with_name("MEMORY")
                .long("memory")
                .short('m')
                .help("Overrides memory value for task and container, Memory value must be an increment in range <512, 30720> and be an increment of 1024")
                .required(false)
                .takes_value(true)
        )
        .get_matches();

    let cluster = matches.value_of("CLUSTER").unwrap();
    let service = matches.value_of("SERVICE").unwrap();
    let command = matches.values_of("COMMAND").unwrap();

    let env = matches.values_of("ENV");
<<<<<<< HEAD
    let verbose = matches.value_of("VERBOSE").unwrap() == "true";
=======
    let verbose = matches.is_present("VERBOSE");
>>>>>>> 54fd4ac8
    let raw_memory =  matches.value_of("MEMORY");
    let memory: Option<i64>;

    if raw_memory.is_some() {
        memory = Option::from(raw_memory.unwrap().parse::<i64>().unwrap());
    } else {
        memory = None;
    }

    let container_name = matches.value_of("CONTAINER").unwrap();

    println!(
        "Running task: cluster: {cluster}, service: {service}, \
        container: {container_name}, memory:{memory}",
        container_name=container_name,
        memory = if raw_memory.is_some() { raw_memory.unwrap() } else { "None" }
    );

    let ecs_client = EcsClient::new(Region::default());
    match fetch_service(&ecs_client, &cluster, &service) {
        Ok(service) => {
            let task_definition = fetch_task_definition(&ecs_client, &service)
                .unwrap()
                .task_definition
                .unwrap();
            let container = get_container(&task_definition, Some(container_name));

            let log_options = container
                .clone()
                .log_configuration
                .unwrap()
                .options
                .unwrap();

            let task = run_task(
                &ecs_client,
                &cluster.to_string(),
                &service,
                &command.map(|s| s.to_string()).collect::<Vec<_>>(),
                parse_env(&env),
                &container,
                memory,
            );
            let task_id = &task
                .clone()
                .task_arn
                .unwrap()
                .rsplitn(2, '/')
                .next()
                .unwrap()
                .to_string();

            let mut previous_status = task.clone();
            println!("Started task {}", &task_id);
            loop {
                match fetch_task(&ecs_client, &cluster.to_string(), &task) {
                    // Task is likely not started yet, retry in a while
                    None => thread::sleep(time::Duration::from_millis(500)),
                    // Task was started, continue
                    Some(task_status) => {
                        if task_status.stopped_at != None {
                            break;
                        }

                        // Check if status has changed
                        if let (Some(ref old), Some(ref new)) =
                            (&task_status.last_status, &previous_status.last_status)
                        {
                            if old != new {
                                println!("Status: {}", new);
                            }
                        }
                        thread::sleep(time::Duration::from_millis(500));
                        previous_status = task_status;
                    }
                }
            }
            println!("Task finished, fetching logs");

            if !log_options.get("awslogs-group").is_none() {

                let log_group = log_options
                    .get("awslogs-group")
                    .expect("No log group configured");
                let log_region = log_options
                    .get("awslogs-region")
                    .expect("No log region configured");
                let log_prefix = log_options
                    .get("awslogs-stream-prefix")
                    .expect("No log stream prefix configured");

                if verbose {
                    println!("Creating logs client in region: {}", &log_region);
                }

                let logs_client = CloudWatchLogsClient::new(Region::from_str(&log_region).unwrap());
                let log_stream_name =
                    format!("{}/{}/{}", &log_prefix, &container.name.unwrap(), &task_id);

                if verbose {
                    println!(
                        "Fetching logs: group: {}, stream: {}",
                        &log_group.to_string(),
                        &log_stream_name.to_string()
                    );
                }
                let logs = fetch_logs(&logs_client, &log_group, &log_stream_name);

                for log in &logs.clone().events.unwrap() {
                    match &log.message {
                        Some(message) => println!("{}", &message),
                        None => (),
                    }
                }
            } else {
                println!("No Cloudwatch log configuration provided");
            }

            std::process::exit(get_exit_code(&previous_status) as i32);
        }
        Err(error) => {
            println!("Error: {}", error);
        }
    }
}

// Parse out the environment variables from options and return them in
// a format that rusoto expects
fn parse_env(env_matches: &Option<clap::Values>) -> Option<Vec<rusoto_ecs::KeyValuePair>> {
    env_matches.clone().map(|envs| {
        envs.map(|env| {
            let mut parts = env.splitn(2, '=');
            rusoto_ecs::KeyValuePair {
                name: parts.next().map(|s| s.to_string()),
                value: parts.next().map(|s| s.to_string()),
            }
        })
        .collect()
    })
}

// TODO: loop if there are more logs
fn fetch_logs(
    client: &rusoto_logs::CloudWatchLogsClient,
    log_group_name: &str,
    log_stream_name: &str,
) -> rusoto_logs::GetLogEventsResponse {
    let runtime = Runtime::new().unwrap();

    let result = client
        .get_log_events(rusoto_logs::GetLogEventsRequest {
            log_group_name: log_group_name.to_string(),
            log_stream_name: log_stream_name.to_string(),
            ..Default::default()
        });
    runtime.block_on(result).unwrap()
}

fn fetch_task(
    client: &EcsClient,
    cluster: &str,
    task: &rusoto_ecs::Task,
) -> Option<rusoto_ecs::Task> {
    let task_arn = task.clone().task_arn.unwrap();
    let runtime = Runtime::new().unwrap();

    let result = runtime.block_on(
        client.describe_tasks(rusoto_ecs::DescribeTasksRequest {
            cluster: Some(cluster.to_string()),
            tasks: vec![task_arn.clone()],
            include: None,
        })
    );

    let tasks = result
        .unwrap()
        .tasks
        .expect("Task definition response contained no tasks");
    if tasks.is_empty() {
        None
    } else {
        Some(tasks[0].clone())
    }
}

// Get the exit code
fn get_exit_code(task: &rusoto_ecs::Task) -> i64 {
    match &task.containers {
        Some(containers) => {
            for container in containers.clone() {
                match &container.exit_code {
                    Some(exit_code) => {
                        if *exit_code != 0 {
                            return *exit_code;
                        }
                    }
                    None => {}
                }
            }
            0
        }
        None => 0,
    }
}

// Get container with matching name if one is supplied
fn get_container(
    task_definition: &rusoto_ecs::TaskDefinition,
    name: Option<&str>,
) -> rusoto_ecs::ContainerDefinition {
    let containers = task_definition
        .clone()
        .container_definitions
        .unwrap_or_default();

    match name {
        Some(n) => containers
            .iter()
            .find(|c| c.name == Some(n.to_string()))
            .unwrap_or_else(|| panic!("No container called {} found in task", &n))
            .clone(),
        None => {
            if containers.len() != 1 {
                panic!("Task has more than one container and which one to run in was not specified with the -n flag.");
            } else {
                containers[0].clone()
            }
        }
    }
}

fn run_task(
    client: &EcsClient,
    cluster: &str,
    service: &rusoto_ecs::Service,
    command: &[String],
    env: Option<Vec<rusoto_ecs::KeyValuePair>>,
    container: &rusoto_ecs::ContainerDefinition,
    memory: Option<i64>,
) -> rusoto_ecs::Task {
    let runtime = Runtime::new().unwrap();
    let service = service.clone();
    let container_memory: Option<i64>;
    let task_memory: Option<String>;

    if memory.is_some() {
        let memory = memory.unwrap();
        container_memory = Option::from(memory - 512);
        task_memory = Option::from(memory.to_string());
    } else {
        container_memory = None;
        task_memory = None;
    }
    let result = runtime.block_on(client
        .run_task(rusoto_ecs::RunTaskRequest {
            cluster: Some(cluster.to_string()),
            count: Some(1),
            launch_type: service.launch_type,
            network_configuration: service.network_configuration,
            placement_constraints: service.placement_constraints,
            placement_strategy: service.placement_strategy,
            platform_version: service.platform_version,
            task_definition: service
                .task_definition
                .expect("No task definition in service"),
            overrides: Some(rusoto_ecs::TaskOverride {
                container_overrides: Some(vec![rusoto_ecs::ContainerOverride {
                    name: container.name.clone(),
                    command: Some(command.to_vec()),
                    environment: env,
                    memory: container_memory, // Leave some memory for other containers
                    ..Default::default()
                }]),
                memory: task_memory,
                ..Default::default()
            }),
            started_by: Some("ecs-run".to_string()),
            ..Default::default()
        }));
    let tasks = result
        .unwrap()
        .tasks
        .expect("run_task response contained no tasks");

    if tasks.is_empty() {
        panic!("No tasks were started by run_task")
    } else {
        tasks[0].clone()
    }
}

fn fetch_task_definition(
    client: &EcsClient,
    service: &rusoto_ecs::Service,
) -> Result<
    rusoto_ecs::DescribeTaskDefinitionResponse,
    rusoto_core::RusotoError<rusoto_ecs::DescribeTaskDefinitionError>,
> {
    let runtime = Runtime::new().unwrap();
    runtime.block_on(
        client.
            describe_task_definition(rusoto_ecs::DescribeTaskDefinitionRequest {
            task_definition: service.clone().task_definition.unwrap(),
            include: None,
        })
    )
}

fn fetch_service(
    client: &EcsClient,
    cluster: &str,
    service: &str,
) -> Result<rusoto_ecs::Service, String> {
    let runtime = Runtime::new().unwrap();
    match runtime.block_on(
        client
        .describe_services(rusoto_ecs::DescribeServicesRequest {
            cluster: Some(cluster.to_string()),
            services: vec![service.to_string()],
            include: None,
        })
    )
    {
        Ok(response) => match response.services {
            Some(services) => {
                if services.is_empty() {
                    Err(format!("Could not find service {}", &service))
                } else {
                    Ok(services[0].clone())
                }
            }
            None => Err(format!("Could not find service {}", &service)),
        },
        Err(error) => Err(format!("Error: {:?}", &error)),
    }
}

#[cfg(test)]
mod tests {
    use super::*;

    #[test]
    fn test_parse_env() {
        let m = App::new("myapp")
            .arg(
                Arg::with_name("env")
                    .short('E')
                    .multiple(true)
                    .takes_value(true),
            )
            .get_matches_from(vec!["myapp", "-E", "FOO=bar"]);

        let values = m.values_of("env");

        assert_eq!(
            parse_env(&values),
            Some(vec![rusoto_ecs::KeyValuePair {
                name: Some(String::from("FOO")),
                value: Some(String::from("bar")),
            }])
        )
    }
}<|MERGE_RESOLUTION|>--- conflicted
+++ resolved
@@ -66,11 +66,7 @@
     let command = matches.values_of("COMMAND").unwrap();
 
     let env = matches.values_of("ENV");
-<<<<<<< HEAD
-    let verbose = matches.value_of("VERBOSE").unwrap() == "true";
-=======
     let verbose = matches.is_present("VERBOSE");
->>>>>>> 54fd4ac8
     let raw_memory =  matches.value_of("MEMORY");
     let memory: Option<i64>;
 
